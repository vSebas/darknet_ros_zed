--- conflicted
+++ resolved
@@ -77,6 +77,7 @@
   rosBoxes_ =   std::vector< std::vector<RosBox_> >(numClasses_);
   rosBoxCounter_ = std::vector<int>(numClasses_);
   rosBoxColors_ = std::vector<cv::Scalar>(numClasses_);
+
 
   return true;
 }
@@ -234,12 +235,8 @@
   }
 }
 
-<<<<<<< HEAD
 void YoloObjectDetector::runYolo(cv::Mat &inputFrame, cv::Mat &outputFrame, int id)
 {
-=======
-void YoloObjectDetector::runYolo(cv::Mat &fullFrame, int id) {
->>>>>>> f319866b
   ROS_INFO("[YoloObjectDetector] runYolo().");
 
   // run yolo and get bounding boxes for objects
@@ -256,19 +253,14 @@
   int num = boxes_[0].num;
 
   // if at least one BoundingBox found, draw box
-<<<<<<< HEAD
   if (num > 0  && num <= 100)
   {
     // Command line output if no viewer
     if(!darknetImageViewer_)
     {
-=======
-  if (num > 0  && num <= 100) {
-    if(!darknetImageViewer_) {
->>>>>>> f319866b
       std::cout << "# Objects: " << num << std::endl;
+
     }
-<<<<<<< HEAD
     // Split bounding boxes by class
     for (int i = 0; i < num; i++)
     {
@@ -276,15 +268,10 @@
       {
          if (boxes_[i].Class == j)
          {
-=======
-    // split bounding boxes by class
-    for (int i = 0; i < num; i++) {
-      for (int j = 0; j < numClasses_; j++) {
-         if (boxes_[i].Class == j) {
->>>>>>> f319866b
             rosBoxes_[j].push_back(boxes_[i]);
             rosBoxCounter_[j]++;
-            if(!darknetImageViewer_) {
+            if(!darknetImageViewer_)
+            {
               std::cout << classLabels_[boxes_[i].Class] << " (" << boxes_[i].prob*100 << "%)" << std::endl;
             }
          }
@@ -296,33 +283,24 @@
     msg.data = 1;
     objectPublisher_.publish(msg);*/
 
-<<<<<<< HEAD
     // Drawing the output image
     outputFrame = inputFrame.clone();
     for (int i = 0; i < numClasses_; i++)
     {
       if (rosBoxCounter_[i] > 0) drawBoxes(outputFrame, rosBoxes_[i],
                                            rosBoxCounter_[i], rosBoxColors_[i], classLabels_[i]);
-=======
-    for (int i = 0; i < numClasses_; i++) {
-      if (rosBoxCounter_[i] > 0) drawBoxes(inputFrame, rosBoxes_[i],
-                                             rosBoxCounter_[i], rosBoxColors_[i], classLabels_[i]);
->>>>>>> f319866b
     }
 
     //boundingBoxesPublisher_.publish(boundingBoxesResults_);
   }
-<<<<<<< HEAD
 /*  else
   {
-=======
-  else {
->>>>>>> f319866b
     std_msgs::Int8 msg;
     msg.data = 0;
     objectPublisher_.publish(msg);
   }
-  if (isCheckingForObjects()) {
+  if (isCheckingForObjects())
+  {
     ROS_DEBUG("[YoloObjectDetector] check for objects in image.");
     darknet_ros_msgs::CheckForObjectsResult objectsActionResult;
     objectsActionResult.id = id;
@@ -330,22 +308,12 @@
     checkForObjectsActionServer_->setSucceeded(objectsActionResult,"Send bounding boxes.");
   }*/
 
-<<<<<<< HEAD
   // Clearing the bounding box results
   boundingBoxesResults_.boundingBoxes.clear();
 
 /*  if(viewImage_ && !darknetImageViewer_)
   {
     cv::imshow(opencvWindow_, outputFrame);
-=======
-  for (int i = 0; i < numClasses_; i++) {
-     rosBoxes_[i].clear();
-     rosBoxCounter_[i] = 0;
-  }
-
-  if(viewImage_ && !darknetImageViewer_) {
-    cv::imshow(opencvWindow_, inputFrame);
->>>>>>> f319866b
     cv::waitKey(waitKeyDelay_);
   }*/
 
@@ -353,20 +321,24 @@
   //if (!publishDetectionImage(outputFrame)) ROS_DEBUG("Detection image has not been broadcasted.");
 }
 
-void YoloObjectDetector::cameraCallback(const sensor_msgs::ImageConstPtr& msg) {
+void YoloObjectDetector::cameraCallback(const sensor_msgs::ImageConstPtr& msg)
+{
   ROS_INFO("[YoloObjectDetector] USB image received.");
 
   cv_bridge::CvImagePtr cam_image;
 
-  try {
+  try
+  {
     cam_image = cv_bridge::toCvCopy(msg, sensor_msgs::image_encodings::BGR8);
   }
-  catch (cv_bridge::Exception& e) {
-    ROS_ERROR("cv_bridge exception: %s", e.what());
-    return;
-  }
-
-  if(cam_image) {
+  catch (cv_bridge::Exception& e)
+  {
+     ROS_ERROR("cv_bridge exception: %s", e.what());
+     return;
+  }
+
+  if(cam_image)
+  {
     camImageCopy_ = cam_image->image.clone();
     frameWidth_ = cam_image->image.size().width;
     frameHeight_ = cam_image->image.size().height;
@@ -376,7 +348,8 @@
   return;
 }
 
-void YoloObjectDetector::checkForObjectsActionGoalCB() {
+void YoloObjectDetector::checkForObjectsActionGoalCB()
+{
   ROS_INFO("[YoloObjectDetector] Start check for objects action.");
 
   boost::shared_ptr<const darknet_ros_msgs::CheckForObjectsGoal> imageActionPtr = checkForObjectsActionServer_->acceptNewGoal();
@@ -384,15 +357,18 @@
 
   cv_bridge::CvImagePtr cam_image;
 
-  try {
+  try
+  {
     cam_image = cv_bridge::toCvCopy(imageAction, sensor_msgs::image_encodings::BGR8);
   }
-  catch (cv_bridge::Exception& e) {
+  catch (cv_bridge::Exception& e)
+  {
      ROS_ERROR("cv_bridge exception: %s", e.what());
      return;
   }
 
-  if (cam_image) {
+  if (cam_image)
+  {
     camImageCopy_ = cam_image->image.clone();
     frameWidth_ = cam_image->image.size().width;
     frameHeight_ = cam_image->image.size().height;
@@ -402,18 +378,21 @@
   return;
 }
 
-void YoloObjectDetector::checkForObjectsActionPreemptCB() {
+void YoloObjectDetector::checkForObjectsActionPreemptCB()
+{
   ROS_INFO("[YoloObjectDetector] Preempt check for objects action.");
   checkForObjectsActionServer_->setPreempted();
 }
 
-bool YoloObjectDetector::isCheckingForObjects() const {
+bool YoloObjectDetector::isCheckingForObjects() const
+{
   return (ros::ok() &&
       checkForObjectsActionServer_->isActive() &&
           !checkForObjectsActionServer_->isPreemptRequested());
 }
 
-bool YoloObjectDetector::publishDetectionImage(const cv::Mat& detectionImage) {
+bool YoloObjectDetector::publishDetectionImage(const cv::Mat& detectionImage)
+{
   if (detectionImagePublisher_.getNumSubscribers() < 1) return false;
   cv_bridge::CvImage cvImage;
   cvImage.header.stamp = ros::Time::now();
